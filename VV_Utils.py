import pysftp, io, tempfile, os
from datetime import date, timedelta
import pandas as pd
import streamlit as st
from google.oauth2 import service_account
from googleapiclient.discovery import build
from googleapiclient.http import MediaIoBaseUpload

# Set operatings days for date range generation
vv_weekmask = 'Tue Wed Thu Fri Sat Sun'
vv_business_days = pd.offsets.CustomBusinessDay(weekmask=vv_weekmask)

# Parse a Python date object from string in YYYYMMDD format
def parse_date(s: str) -> date:
    year = int(s[:4])
    month = int(s[4:6])
    day = int(s[-2:])

    return date(year, month, day)

@st.cache_resource  # Use st.experimental_singleton for earlier Streamlit versions
def get_drive_service():
    """Build and return the Google Drive API client."""

    # Get the JSON key from secrets
    service_account_json_str = st.secrets["Google_Drive"]["service_account_json"]

    # Write to a temporary file
    with tempfile.NamedTemporaryFile(mode="w+", suffix=".json", delete=False) as f:
        f.write(service_account_json_str)
        f.flush()
        keyfile_path = f.name

    try:
        # Create credentials from the service account file
        credentials = service_account.Credentials.from_service_account_file(
            keyfile_path,
            scopes = ['https://www.googleapis.com/auth/drive']
        )
    finally:
        # Clean up the temporary file
        if os.path.exists(keyfile_path):
            os.remove(keyfile_path)

    return build('drive', 'v3', credentials=credentials)


def collect_data() -> None:
    # Build the Google Drive API client
    drive_service = get_drive_service()

    last_collect_str = st.session_state['last_data_collect']
    # today_str = date.today().strftime('%Y%m%d')

    last_collect_dt = parse_date(last_collect_str)
    latest_data_dt = date.today() - timedelta(days=1)  # Use yesterday's date as the latest data date

    # Check if the last date data was collected is before the last collection date
    if last_collect_dt < latest_data_dt:        

        with st.spinner('Collecting latest restaurant data...'):
            date_lst = pd.date_range(start=last_collect_dt, end=latest_data_dt, freq=vv_business_days).to_list()
            str_dt_lst = [dt.strftime('%Y%m%d') for dt in date_lst]

            # Get private key string from secrets
            private_key_str = st.secrets["Toast_SFTP"]["private_key"]

            # Write to a temporary file
            with tempfile.NamedTemporaryFile(delete=False) as keyfile:
                keyfile.write(private_key_str.encode())
                keyfile_path = keyfile.name

            try:
                cnopts = pysftp.CnOpts()
                # cnopts.hostkeys.clear()
                # cnopts.hostkeys.add(st.secrets['Toast_SFTP']['hostname'], 
                #                     'ssh-rsa', 
                #                     st.secrets['Toast_SFTP']['host_key'])
                # cnopts.hostkeys.add(st.secrets['Toast_SFTP']['hostname'], 
                #                     'ssh-rsa', 
                #                     st.secrets['Toast_SFTP']['host_key'])
                # cnopts.hostkeys.add('s-9b0f88558b264dfda.server.transfer.us-east-1.amazonaws.com', 
                #                     'ssh-rsa', 
                #                     'AAAAB3NzaC1yc2EAAAADAQABAAABAQCpJVs5xW6SNtcFu/hyhuGbqZu9qV6fD62+3mzLkgGRco5LzFlBiKdHPPAnPEIFrRg1GCClCoaF1AbSFO326yyLqu0ealxqHK/ygrguTuGhLZ/pCrejNoqrRGpnP5Gyd3IKhUCkoWWR+HDpMo/107IZVOu6ZvRgm/Yly2lMKioZLzmhNLIL9gJtBk45f247TGnpgX64wc7ho4TMBwN9p9sdLUY3Mq97MwvknfqSplw2Ch8xlYCYVaWVbsWGNoSmLDh1Lu97jElc6EtaRoTVKOPgWZDWJL6Jn20sBSxbCZGhJST9//x4gMIsOqHqL+2qjfWJp+DvS/zhgtEGn/bh/O8z')

                cnopts.hostkeys.load('Toast_SFTP_known_hosts')
                with pysftp.Connection(st.secrets['Toast_SFTP']['hostname'],
                                    port=22,
                                    username=st.secrets['Toast_SFTP']['username'],
                                    private_key=keyfile_path,
                                    private_key_pass=st.secrets['Toast_SFTP']['pwd'],
                                    cnopts=cnopts) as sftp:
                    
                    sftp.chdir(st.secrets['Toast_SFTP']['export_id'])

                    for date_str in str_dt_lst:
                        sftp.chdir(f'./{date_str}')

                        # Read file into memory instead of local disk
                        file_obj = io.BytesIO()
                        sftp.getfo('AllItemsReport.csv', file_obj)
                        file_obj.seek(0)  # Reset pointer

                        # # Prepare upload to Google Drive
                        # file_metadata = {
                        #     'name': f'AllItemsReport_{date_str}.csv',
                        #     'parents': [st.secrets['Google_Drive']['folder_id']],
                        # }
                        
                        # media = MediaIoBaseUpload(file_obj, mimetype='text/csv')

                        # # Upload to Google Drive                        
                        # uploaded_file = drive_service.files().create(
                        # body=file_metadata,
                        # media_body=media,
                        # fields='id'
                        # ).execute()

                        file_name = f'AllItemsReport_{date_str}.csv'
                        folder_id = st.secrets['Google_Drive']['folder_id']

                        # ------------- NEW: Check for existing file -------------
                        query = f"name='{file_name}' and '{folder_id}' in parents and trashed=false"
                        search = drive_service.files().list(q=query, spaces='drive', fields='files(id, name)').execute()
                        files = search.get('files', [])

                        media = MediaIoBaseUpload(file_obj, mimetype='text/csv')

                        if files:
                            # File exists, update (overwrite) it
                            file_id = files[0]['id']
                            uploaded_file = drive_service.files().update(
                                fileId=file_id,
                                media_body=media
                            ).execute()
                            st.info(f"Updated file: {file_name} in Google Drive.")
                        else:
                            # File does not exist, create it
                            file_metadata = {
                                'name': file_name,
                                'parents': [folder_id],
                            }
                            uploaded_file = drive_service.files().create(
                                body=file_metadata,
                                media_body=media,
                                fields='id'
                            ).execute()
<<<<<<< HEAD
                            st.info(f"Created file: {file_name} in Google Drive.")
=======
>>>>>>> 5ebe8e77

                        sftp.chdir('../')
            finally:
                # Clean up the temporary private key file
                if os.path.exists(keyfile_path):
                    os.remove(keyfile_path)

        # Update the last data collection date in session state
        st.session_state['last_data_collect'] = latest_data_dt.strftime('%Y%m%d')

        # Update the last data collection date in params.txt
        with open('params.txt', 'w') as f:
            f.write(f'last_data_collect={st.session_state["last_data_collect"]}\n')
            
        st.success(f"Data collected successfully from {last_collect_dt.strftime('%Y-%m-%d')} to {latest_data_dt.strftime('%Y-%m-%d')}.")<|MERGE_RESOLUTION|>--- conflicted
+++ resolved
@@ -124,6 +124,29 @@
                         search = drive_service.files().list(q=query, spaces='drive', fields='files(id, name)').execute()
                         files = search.get('files', [])
 
+                        # # Prepare upload to Google Drive
+                        # file_metadata = {
+                        #     'name': f'AllItemsReport_{date_str}.csv',
+                        #     'parents': [st.secrets['Google_Drive']['folder_id']],
+                        # }
+                        
+                        # media = MediaIoBaseUpload(file_obj, mimetype='text/csv')
+
+                        # # Upload to Google Drive                        
+                        # uploaded_file = drive_service.files().create(
+                        # body=file_metadata,
+                        # media_body=media,
+                        # fields='id'
+                        # ).execute()
+
+                        file_name = f'AllItemsReport_{date_str}.csv'
+                        folder_id = st.secrets['Google_Drive']['folder_id']
+
+                        # ------------- NEW: Check for existing file -------------
+                        query = f"name='{file_name}' and '{folder_id}' in parents and trashed=false"
+                        search = drive_service.files().list(q=query, spaces='drive', fields='files(id, name)').execute()
+                        files = search.get('files', [])
+
                         media = MediaIoBaseUpload(file_obj, mimetype='text/csv')
 
                         if files:
@@ -145,10 +168,7 @@
                                 media_body=media,
                                 fields='id'
                             ).execute()
-<<<<<<< HEAD
                             st.info(f"Created file: {file_name} in Google Drive.")
-=======
->>>>>>> 5ebe8e77
 
                         sftp.chdir('../')
             finally:
