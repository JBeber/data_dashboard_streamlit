--- conflicted
+++ resolved
@@ -44,11 +44,8 @@
             if day_name[single_date.weekday()] == 'Sunday':
                 os.chdir('../')
 
-<<<<<<< HEAD
-=======
     print(args[1], args[2])
 
->>>>>>> b39c74e4
 
 if __name__ == '__main__':
     main(sys.argv)